--- conflicted
+++ resolved
@@ -14,13 +14,10 @@
     "python-dotenv>=1.0.0",
     "uuid>=1.30",
     "opencv-python>=4.12.0.88",
-<<<<<<< HEAD
     "numpy>=1.24.0",
     "pillow>=10.0.0",
     "mediapipe>=0.10.14",
-=======
     "moviepy>=2.2.1",
     "ffmpeg-python>=0.2.0",
     "vellum-ai>=1.0.3",
->>>>>>> 1c53655e
 ]